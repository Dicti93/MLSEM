<<<<<<< HEAD
#Test

#123456789

=======
>>>>>>> f435b573
# MLSEM - Machine Learning Seminar

## Installing Git
If you do not have Git installed on your computer, you'll need to install it to interact with this repository. For installation instructions, visit the [official Git download page](https://git-scm.com/downloads).

## Cloning the Repository
To work with the files in this repository locally on your computer, you need to clone the repository. Use the following command to clone it:

```bash
git clone https://github.com/Dicti93/MLSEM.git
```

## Working with Git
For a comprehensive guide on Git commands and best practices, check out [Atlassian Git Tutorials](https://www.atlassian.com/git/tutorials). If you're stuck or have questions, don't hesitate to reach out. Always ensure your local repository is up to date and manage your changes efficiently using the following commands:

1. **Update Your Local Repository**
    ```bash
    git pull origin master
    ```
    - `main` is our default branch. Replace with another branch name if needed.
    - **IMPORTANT:** Always run this before starting work to ensure you have the latest changes.

2. **Check Status**
    ```bash
    git status
    ```
    - Use this to see if there are any changes or files ready to be committed.

3. **Stage Changes**
    ```bash
    git add .
    ```
    - Adds all modified and new files to the staging area, preparing them for commit.

4. **Commit Changes**
    ```bash
    git commit -m "Brief description of changes"
    ```
    - Snapshot your changes locally. Replace the text within quotes with a short, descriptive message of what you've done.

5. **Upload Changes**
    ```bash
    git push
    ```
    - Pushes your committed changes to the remote repository.

### Best Practices
- **Commit Often:** Small, frequent commits help track changes and resolve conflicts more easily.
- **Descriptive Messages:** Write clear, concise commit messages to describe the changes made.
- **Pull Regularly:** To minimize conflicts, regularly update your local repository with the latest changes from the main branch.<|MERGE_RESOLUTION|>--- conflicted
+++ resolved
@@ -1,10 +1,3 @@
-<<<<<<< HEAD
-#Test
-
-#123456789
-
-=======
->>>>>>> f435b573
 # MLSEM - Machine Learning Seminar
 
 ## Installing Git
